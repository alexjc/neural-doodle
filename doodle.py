--- conflicted
+++ resolved
@@ -116,7 +116,6 @@
         net, self.channels = {}, {}
 
         # Primary network for the main image. These are convolution only, and stop at layer 4_2 (rest unused).
-<<<<<<< HEAD
         custom = {'nonlinearity': lasagne.nonlinearities.elu}
         net['img']    = InputLayer((None, 3, None, None))
         net['conv1_1'] = ConvLayer(net['img'],      48, 3, pad=1, **custom)
@@ -127,30 +126,6 @@
         net['conv3_2'] = ConvLayer(net['conv3_1'],  96, 3, pad=1, **custom)
         net['conv3_3'] = ConvLayer(net['conv3_2'],  96, 3, pad=1, **custom)
         net['conv4_1'] = ConvLayer(net['conv3_2'], 120, 2, pad=0, stride=(2,2), **custom)
-=======
-        net['img']     = input or InputLayer((None, 3, None, None))
-        net['conv1_1'] = ConvLayer(net['img'],     64, 3, pad=1)
-        net['conv1_2'] = ConvLayer(net['conv1_1'], 64, 3, pad=1)
-        net['pool1']   = PoolLayer(net['conv1_2'], 2, mode='average_exc_pad')
-        net['conv2_1'] = ConvLayer(net['pool1'],   128, 3, pad=1)
-        net['conv2_2'] = ConvLayer(net['conv2_1'], 128, 3, pad=1)
-        net['pool2']   = PoolLayer(net['conv2_2'], 2, mode='average_exc_pad')
-        net['conv3_1'] = ConvLayer(net['pool2'],   256, 3, pad=1)
-        net['conv3_2'] = ConvLayer(net['conv3_1'], 256, 3, pad=1)
-        net['conv3_3'] = ConvLayer(net['conv3_2'], 256, 3, pad=1)
-        net['conv3_4'] = ConvLayer(net['conv3_3'], 256, 3, pad=1)
-        net['pool3']   = PoolLayer(net['conv3_4'], 2, mode='average_exc_pad')
-        net['conv4_1'] = ConvLayer(net['pool3'],   512, 3, pad=1)
-        net['conv4_2'] = ConvLayer(net['conv4_1'], 512, 3, pad=1)
-        net['conv4_3'] = ConvLayer(net['conv4_2'], 512, 3, pad=1)
-        net['conv4_4'] = ConvLayer(net['conv4_3'], 512, 3, pad=1)
-        net['pool4']   = PoolLayer(net['conv4_4'], 2, mode='average_exc_pad')
-        net['conv5_1'] = ConvLayer(net['pool4'],   512, 3, pad=1)
-        net['conv5_2'] = ConvLayer(net['conv5_1'], 512, 3, pad=1)
-        net['conv5_3'] = ConvLayer(net['conv5_2'], 512, 3, pad=1)
-        net['conv5_4'] = ConvLayer(net['conv5_3'], 512, 3, pad=1)
-        net['main']    = net['conv5_4']
->>>>>>> 23a99313
 
         # Auxiliary network for the semantic layers, and the nearest neighbors calculations.
         net['map'] = InputLayer((1, 1, None, None))
